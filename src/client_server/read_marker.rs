--- conflicted
+++ resolved
@@ -3,11 +3,9 @@
 use ruma::{
     api::client::{
         error::ErrorKind,
-<<<<<<< HEAD
-        r0::{capabilities::get_capabilities, read_marker::set_read_marker},
-=======
-        r0::{read_marker::set_read_marker, receipt::create_receipt},
->>>>>>> 6da40225
+        r0::{
+            capabilities::get_capabilities, read_marker::set_read_marker, receipt::create_receipt,
+        },
     },
     events::{AnyEphemeralRoomEvent, AnyEvent, EventType},
 };
